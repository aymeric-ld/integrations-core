--- conflicted
+++ resolved
@@ -19,10 +19,7 @@
 
 datadog_monitor 'rabbitmq' do
   instances node['datadog']['rabbitmq']['instances']
-<<<<<<< HEAD
   logs node['datadog']['rabbitmq']['logs']
-=======
   action :add
   notifies :restart, 'service[datadog-agent]' if node['datadog']['agent_start']
->>>>>>> e505416e
 end