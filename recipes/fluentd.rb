--- conflicted
+++ resolved
@@ -12,10 +12,7 @@
 
 datadog_monitor 'fluentd' do
   instances node['datadog']['fluentd']['instances']
-<<<<<<< HEAD
   logs node['datadog']['fluentd']['logs']
-=======
   action :add
   notifies :restart, 'service[datadog-agent]' if node['datadog']['agent_start']
->>>>>>> e505416e
 end