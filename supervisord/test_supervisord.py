# (C) Datadog, Inc. 2010-2016
# All rights reserved
# Licensed under Simplified BSD License (see LICENSE)

# stdlib
import os
import unittest
import xmlrpclib
from socket import socket
from nose.plugins.attrib import attr
import time
from time import sleep

# 3p
from mock import patch

# project
from checks import AgentCheck
<<<<<<< HEAD
from check import FORMAT_TIME
from tests.checks.common import AgentCheckTest, get_check_class
=======
from tests.checks.common import AgentCheckTest, load_check
>>>>>>> 84460a99

PROCESSES = ["program_0", "program_1", "program_2"]
STATUSES = ["down", "up", "unknown"]


if os.environ.get('INTEGRATIONS_DIR'):
    socket_path = "unix://{0}/supervisor/supervisor.sock".format(os.environ['INTEGRATIONS_DIR'])
else:
    socket_path = "unix://{0}/supervisor/supervisor.sock".format(os.path.abspath('embedded'))


@attr(requires='supervisord')
class TestSupervisord(AgentCheckTest):
    """Basic Test for supervisord integration."""
    CHECK_NAME = 'supervisord'

    SUPERVISORD_CONFIG = [{
        'name': "travis",
        'host': "localhost",
        'port': '19001'
    }]

    BAD_SUPERVISORD_CONFIG = [{
        'name': "travis",
        'socket': "unix:///wrong/path/supervisor.sock",
        'host': "http://127.0.0.1",
    }]

    def setUp(self):
        server = xmlrpclib.Server('http://localhost:19001/RPC2')
        server.supervisor.startAllProcesses()

    # Supervisord should run 3 programs for 10, 20 and 30 seconds
    # respectively.
    # The following dictionnary shows the processes by state for each iteration.
    PROCESSES_BY_STATE_BY_ITERATION = map(
        lambda x: dict(up=PROCESSES[x:], down=PROCESSES[:x], unknown=[]),
        range(4)
    )

    def test_check(self):
        """
        Run Supervisord check and assess coverage
        """
        config = {'instances': self.SUPERVISORD_CONFIG}
        instance_tags = ["supervisord_server:travis"]

        for i in range(4):
            # Run the check
            self.run_check(config)

            # Check metrics and service checks scoped by process
            for proc in PROCESSES:
                process_tags = instance_tags + ["supervisord_process:{0}".format(proc)]
                process_status = AgentCheck.OK if proc in \
                    self.PROCESSES_BY_STATE_BY_ITERATION[i]['up'] else AgentCheck.CRITICAL

                self.assertMetric("supervisord.process.uptime", tags=process_tags, count=1)
                self.assertServiceCheck("supervisord.process.status", status=process_status,
                                        tags=process_tags, count=1)
            # Check instance metrics
            for status in STATUSES:
                status_tags = instance_tags + ["status:{0}".format(status)]
                count_processes = len(self.PROCESSES_BY_STATE_BY_ITERATION[i][status])
                self.assertMetric("supervisord.process.count", value=count_processes,
                                  tags=status_tags, count=1)

            # Check service checks
            self.assertServiceCheck("supervisord.can_connect", status=AgentCheck.OK,
                                    tags=instance_tags, count=1)

            # Raises when coverage < 100%
            self.coverage_report()

            # Sleep 10s to give enough time to processes to terminate
            sleep(10)

    def test_connection_falure(self):
        """
        Service check reports connection failure
        """
        config = {'instances': self.BAD_SUPERVISORD_CONFIG}
        instance_tags = ["supervisord_server:travis"]

        self.assertRaises(
            Exception,
            lambda: self.run_check(config)
        )
        self.assertServiceCheck("supervisord.can_connect", status=AgentCheck.CRITICAL,
                                tags=instance_tags, count=1)
        self.coverage_report()

@attr(requires='supervisord')
class TestSupervisordCheck(unittest.TestCase):

    TEST_CASES = [{
        'yaml':  """
init_config:
instances:
    - name: server1
      host: localhost
      port: 9001""",
        'instances': [{
            'host': 'localhost',
            'name': 'server1',
            'port': 9001
        }],
        'expected_metrics': {
            'server1': [
                ('supervisord.process.count', 1, {'type': 'gauge', 'tags': ['supervisord_server:server1', 'status:up']}),
                ('supervisord.process.count', 1, {'type': 'gauge', 'tags': ['supervisord_server:server1', 'status:down']}),
                ('supervisord.process.count', 1, {'type': 'gauge', 'tags': ['supervisord_server:server1', 'status:unknown']}),
                ('supervisord.process.uptime', 0, {'type': 'gauge', 'tags': ['supervisord_server:server1', 'supervisord_process:python']}),
                ('supervisord.process.uptime', 125, {'type': 'gauge', 'tags': ['supervisord_server:server1', 'supervisord_process:mysql']}),
                ('supervisord.process.uptime', 0, {'type': 'gauge', 'tags': ['supervisord_server:server1', 'supervisord_process:java']})
            ]
        },
        'expected_service_checks': {
            'server1': [{
                'status': AgentCheck.OK,
                'tags': ['supervisord_server:server1'],
                'check': 'supervisord.can_connect',
            }, {
                'status': AgentCheck.OK,
                'tags': ['supervisord_server:server1', 'supervisord_process:mysql'],
                'check': 'supervisord.process.status'
            }, {
                'status': AgentCheck.CRITICAL,
                'tags': ['supervisord_server:server1', 'supervisord_process:java'],
                'check': 'supervisord.process.status'
            }, {
                'status': AgentCheck.UNKNOWN,
                'tags': ['supervisord_server:server1', 'supervisord_process:python'],
                'check': 'supervisord.process.status'
            }]
        }
    }, {
        'yaml': """
init_config:

instances:
  - name: server0
    host: localhost
    port: 9001
    user: user
    pass: pass
    proc_names:
      - apache2
      - webapp
  - name: server1
    host: 10.60.130.82""",
        'instances': [{
            'name': 'server0',
            'host': 'localhost',
            'port': 9001,
            'user': 'user',
            'pass': 'pass',
            'proc_names': ['apache2', 'webapp'],
        }, {
            'host': '10.60.130.82',
            'name': 'server1'
        }],
        'expected_metrics': {
            'server0': [
                ('supervisord.process.count', 0, {'type': 'gauge', 'tags': ['supervisord_server:server0', 'status:up']}),
                ('supervisord.process.count', 2, {'type': 'gauge', 'tags': ['supervisord_server:server0', 'status:down']}),
                ('supervisord.process.count', 0, {'type': 'gauge', 'tags': ['supervisord_server:server0', 'status:unknown']}),
                ('supervisord.process.uptime', 0, {'type': 'gauge', 'tags': ['supervisord_server:server0', 'supervisord_process:apache2']}),
                ('supervisord.process.uptime', 2, {'type': 'gauge', 'tags': ['supervisord_server:server0', 'supervisord_process:webapp']}),
            ],
            'server1': [
                ('supervisord.process.count', 0, {'type': 'gauge', 'tags': ['supervisord_server:server1', 'status:up']}),
                ('supervisord.process.count', 1, {'type': 'gauge', 'tags': ['supervisord_server:server1', 'status:down']}),
                ('supervisord.process.count', 0, {'type': 'gauge', 'tags': ['supervisord_server:server1', 'status:unknown']}),
                ('supervisord.process.uptime', 0, {'type': 'gauge', 'tags': ['supervisord_server:server1', 'supervisord_process:ruby']})
            ]
        },
        'expected_service_checks': {
            'server0': [{
                'status': AgentCheck.OK,
                'tags': ['supervisord_server:server0'],
                'check': 'supervisord.can_connect',
            }, {
                'status': AgentCheck.CRITICAL,
                'tags': ['supervisord_server:server0', 'supervisord_process:apache2'],
                'check': 'supervisord.process.status'
            }, {
                'status': AgentCheck.CRITICAL,
                'tags': ['supervisord_server:server0', 'supervisord_process:webapp'],
                'check': 'supervisord.process.status'
            }],
            'server1': [{
                'status': AgentCheck.OK,
                'tags': ['supervisord_server:server1'],
                'check': 'supervisord.can_connect',
            }, {
                'status': AgentCheck.CRITICAL,
                'tags': ['supervisord_server:server1', 'supervisord_process:ruby'],
                'check': 'supervisord.process.status'
            }]
        }
    }, {
        'yaml': """
init_config:

instances:
  - name: server0
    host: invalid_host
    port: 9009""",
        'instances': [{
            'name': 'server0',
            'host': 'invalid_host',
            'port': 9009
        }],
        'error_message': """Cannot connect to http://invalid_host:9009. Make sure supervisor is running and XML-RPC inet interface is enabled."""
    }, {
        'yaml': """
init_config:

instances:
  - name: server0
    host: localhost
    port: 9010
    user: invalid_user
    pass: invalid_pass""",
        'instances': [{
            'name': 'server0',
            'host': 'localhost',
            'port': 9010,
            'user': 'invalid_user',
            'pass': 'invalid_pass'
        }],
        'error_message': """Username or password to server0 are incorrect."""
    }, {
        'yaml': """
init_config:

instances:
  - name: server0
    host: localhost
    port: 9001
    proc_names:
      - mysql
      - invalid_process""",
        'instances': [{
            'name': 'server0',
            'host': 'localhost',
            'port': 9001,
            'proc_names': ['mysql', 'invalid_process']
        }],
        'expected_metrics': {
            'server0': [
                ('supervisord.process.count', 1, {'type': 'gauge', 'tags': ['supervisord_server:server0', 'status:up']}),
                ('supervisord.process.count', 0, {'type': 'gauge', 'tags': ['supervisord_server:server0', 'status:down']}),
                ('supervisord.process.count', 0, {'type': 'gauge', 'tags': ['supervisord_server:server0', 'status:unknown']}),
                ('supervisord.process.uptime', 125, {'type': 'gauge', 'tags': ['supervisord_server:server0', 'supervisord_process:mysql']})
            ]
        },
        'expected_service_checks': {
            'server0': [{
                'status': AgentCheck.OK,
                'tags': ['supervisord_server:server0'],
                'check': 'supervisord.can_connect',
            }, {
                'status': AgentCheck.OK,
                'tags': ['supervisord_server:server0', 'supervisord_process:mysql'],
                'check': 'supervisord.process.status'
            }]
        }
    }, {
        'yaml': """
init_config:

instances:
  - name: server0
    host: localhost
    port: 9001
    proc_regex:
      - '^mysq.$'
      - invalid_process""",
        'instances': [{
            'name': 'server0',
            'host': 'localhost',
            'port': 9001,
            'proc_regex': ['^mysq.$', 'invalid_process']
        }],
        'expected_metrics': {
            'server0': [
                ('supervisord.process.count', 1,
                 {'type': 'gauge', 'tags': ['supervisord_server:server0', 'status:up']}),
                ('supervisord.process.count', 0,
                 {'type': 'gauge', 'tags': ['supervisord_server:server0', 'status:down']}),
                ('supervisord.process.count', 0,
                 {'type': 'gauge', 'tags': ['supervisord_server:server0', 'status:unknown']}),
                ('supervisord.process.uptime', 125, {'type': 'gauge',
                                                     'tags': ['supervisord_server:server0',
                                                              'supervisord_process:mysql']})
            ]
        },
        'expected_service_checks': {
            'server0': [{
                'status': AgentCheck.OK,
                'tags': ['supervisord_server:server0'],
                'check': 'supervisord.can_connect',
            }, {
                'status': AgentCheck.OK,
                'tags': ['supervisord_server:server0', 'supervisord_process:mysql'],
                'check': 'supervisord.process.status'
            }]
        }
    }]

    def setUp(self):
        self.patcher = patch('xmlrpclib.Server', self.mock_server)
        self.patcher.start()

    def tearDown(self):
        self.patcher.stop()

    # Integration Test #####################################################

    def test_check(self):
        """Integration test for supervisord check. Using a mocked supervisord."""
        agentConfig = {
            'version': '0.1',
            'api_key': 'tota'
        }

        for tc in self.TEST_CASES:
            check = load_check('supervisord', {'init_config': {}, 'instances': tc['instances']}, agentConfig)
            self.assertTrue(check is not None, msg=check)
            for instance in tc['instances']:
                name = instance['name']

                try:
                    # Run the check
                    check.check(instance)
                except Exception as e:
                    if 'error_message' in tc:  # excepted error
                        self.assertEquals(str(e), tc['error_message'])
                    else:
                        self.assertTrue(False, msg=str(e))
                else:
                    # Assert that the check collected the right metrics
                    expected_metrics = tc['expected_metrics'][name]
                    self.assert_metrics(expected_metrics, check.get_metrics())

                    # Assert that the check generated the right service checks
                    expected_service_checks = tc['expected_service_checks'][name]
                    self.assert_service_checks(expected_service_checks,
                                               check.get_service_checks())

    # Unit Tests ###########################################################

    def test_build_message(self):
        """Unit test supervisord build service check message."""
        time_stop = 0
        time_start = 1414815388
        time_now = 1414815513
        process = {
            'now': time_now,
            'group': 'mysql',
            'description': 'pid 787, uptime 0:02:05',
            'pid': 787,
            'stderr_logfile': '/var/log/supervisor/mysql-stderr---supervisor-3ATI82.log',
            'stop': time_stop,
            'statename': 'RUNNING',
            'start': time_start,
            'state': 20,
            'stdout_logfile': '/var/log/mysql/mysql.log',
            'logfile': '/var/log/mysql/mysql.log',
            'exitstatus': 0,
            'spawnerr': '',
            'name': 'mysql'
        }

        expected_message = """Current time: {time_now}
Process name: mysql
Process group: mysql
Description: pid 787, uptime 0:02:05
Error log file: /var/log/supervisor/mysql-stderr---supervisor-3ATI82.log
Stdout log file: /var/log/mysql/mysql.log
Log file: /var/log/mysql/mysql.log
State: RUNNING
Start time: {time_start}
Stop time: {time_stop}\nExit Status: 0""".format(
            time_now=FORMAT_TIME(time_now),
            time_start=FORMAT_TIME(time_start),
            time_stop='' if time_stop == 0 else FORMAT_TIME(time_stop)
        )

        agentConfig = {
            'version': '0.1',
            'api_key': 'tota'
        }
        check = load_check('supervisord', {'init_config': {}, 'instances': self.TEST_CASES[0]['instances']}, agentConfig)
        self.assertEquals(expected_message, check._build_message(process))

    # Helper Methods #######################################################

    @staticmethod
    def mock_localtime(x):
        return time.gmtime(x)

    @staticmethod
    def mock_server(url):
        return MockXmlRcpServer(url)

    def assert_metrics(self, expected, actual):
        actual = [TestSupervisordCheck.norm_metric(metric) for metric in actual]
        self.assertEquals(len(actual), len(expected), msg='Invalid # metrics reported.\n'
            'Expected: {0}. Found: {1}'.format(len(expected), len(actual)))
        self.assertTrue(all([expected_metric in actual for expected_metric in expected]),
            msg='Reported metrics are incorrect.\nExpected: {0}.\n'
                'Found: {1}'.format(expected, actual))

    def assert_service_checks(self, expected, actual):
        actual = [TestSupervisordCheck.norm_service_check(service_check)
                  for service_check in actual]
        self.assertEquals(len(actual), len(expected), msg='Invalid # service checks reported.'
            '\nExpected: {0}. Found: {1}.'.format(expected, actual))
        self.assertTrue(all([expected_service_check in actual
                 for expected_service_check in expected]),
            msg='Reported service checks are incorrect.\nExpected:{0}\n'
                'Found:{1}'.format(expected, actual))

    @staticmethod
    def norm_metric(metric):
        '''Removes hostname and timestamp'''
        metric[3].pop('hostname')
        return (metric[0], metric[2], metric[3])

    @staticmethod
    def norm_service_check(service_check):
        '''Removes timestamp, host_name, message and id'''
        for field in ['timestamp', 'host_name', 'message', 'id']:
            service_check.pop(field, None)
        return service_check


class MockXmlRcpServer:
    """Class that mocks an XML RPC server. Initialized using a mocked
     supervisord server url, which is used to initialize the supervisord
     server.
     """
    def __init__(self, url):
        self.supervisor = MockSupervisor(url)


class MockSupervisor:
    """Class that mocks a supervisord sever. Initialized using the server url
    and mocks process methods providing mocked process information for testing
    purposes.
    """
    MOCK_PROCESSES = {
        'http://localhost:9001/RPC2': [{
            'now': 1414815513,
            'group': 'mysql',
            'description': 'pid 787, uptime 0:02:05',
            'pid': 787,
            'stderr_logfile': '/var/log/supervisor/mysql-stderr---supervisor-3ATI82.log',
            'stop': 0,
            'statename': 'RUNNING',
            'start': 1414815388,
            'state': 20,
            'stdout_logfile': '/var/log/mysql/mysql.log',
            'logfile': '/var/log/mysql/mysql.log',
            'exitstatus': 0,
            'spawnerr': '',
            'name': 'mysql'
        }, {
            'now': 1414815738,
            'group': 'java',
            'description': 'Nov 01 04:22 AM',
            'pid': 0,
            'stderr_logfile': '/var/log/supervisor/java-stderr---supervisor-lSdcKZ.log',
            'stop': 1414815722,
            'statename': 'STOPPED',
            'start': 1414815388,
            'state': 0,
            'stdout_logfile': '/var/log/java/java.log',
            'logfile': '/var/log/java/java.log',
            'exitstatus': 21,
            'spawnerr': '',
            'name': 'java'
        }, {
            'now': 1414815738,
            'group': 'python',
            'description': '',
            'pid': 2765,
            'stderr_logfile': '/var/log/supervisor/python-stderr---supervisor-vFzxIg.log',
            'stop': 1414815737,
            'statename': 'STARTING',
            'start': 1414815737,
            'state': 10,
            'stdout_logfile': '/var/log/python/python.log',
            'logfile': '/var/log/python/python.log',
            'exitstatus': 0,
            'spawnerr': '',
            'name': 'python'
        }],
        'http://user:pass@localhost:9001/RPC2': [{
            'now': 1414869824,
            'group': 'apache2',
            'description': 'Exited too quickly (process log may have details)',
            'pid': 0,
            'stderr_logfile': '/var/log/supervisor/apache2-stderr---supervisor-0PkXWd.log',
            'stop': 1414867047,
            'statename': 'FATAL',
            'start': 1414867047,
            'state': 200,
            'stdout_logfile': '/var/log/apache2/apache2.log',
            'logfile': '/var/log/apache2/apache2.log',
            'exitstatus': 0,
            'spawnerr': 'Exited too quickly (process log may have details)',
            'name': 'apache2'
        }, {
            'now': 1414871104,
            'group': 'webapp',
            'description': '',
            'pid': 17600,
            'stderr_logfile': '/var/log/supervisor/webapp-stderr---supervisor-onZK__.log',
            'stop': 1414871101,
            'statename': 'STOPPING',
            'start': 1414871102,
            'state': 40,
            'stdout_logfile': '/var/log/company/webapp.log',
            'logfile': '/var/log/company/webapp.log',
            'exitstatus': 1,
            'spawnerr': '',
            'name': 'webapp'
        }],
        'http://10.60.130.82:9001/RPC2': [{
            'now': 1414871588,
            'group': 'ruby',
            'description': 'Exited too quickly (process log may have details)',
            'pid': 0,
            'stderr_logfile': '/var/log/supervisor/ruby-stderr---supervisor-BU7Wat.log',
            'stop': 1414871588,
            'statename': 'BACKOFF',
            'start': 1414871588,
            'state': 30,
            'stdout_logfile': '/var/log/ruby/ruby.log',
            'logfile': '/var/log/ruby/ruby.log',
            'exitstatus': 0,
            'spawnerr': 'Exited too quickly (process log may have details)',
            'name': 'ruby'
        }]
    }

    def __init__(self, url):
        self.url = url

    def getAllProcessInfo(self):
        self._validate_request()
        return self.MOCK_PROCESSES[self.url]

    def getProcessInfo(self, proc_name):
        self._validate_request(proc=proc_name)
        for proc in self.MOCK_PROCESSES[self.url]:
            if proc['name'] == proc_name:
                return proc
        raise Exception('Process not found: %s' % proc_name)

    def _validate_request(self, proc=None):
        '''Validates request and simulates errors when not valid'''
        if 'invalid_host' in self.url:
            # Simulate connecting to an invalid host/port in order to
            # raise `socket.error: [Errno 111] Connection refused`
            socket().connect(('localhost', 38837))
        elif 'invalid_pass' in self.url:
            # Simulate xmlrpc exception for invalid credentials
            raise xmlrpclib.ProtocolError(self.url[7:], 401,
                                          'Unauthorized', None)
        elif proc is not None and 'invalid' in proc:
            # Simulate xmlrpc exception for process not found
            raise xmlrpclib.Fault(10, 'BAD_NAME')<|MERGE_RESOLUTION|>--- conflicted
+++ resolved
@@ -16,12 +16,8 @@
 
 # project
 from checks import AgentCheck
-<<<<<<< HEAD
 from check import FORMAT_TIME
 from tests.checks.common import AgentCheckTest, get_check_class
-=======
-from tests.checks.common import AgentCheckTest, load_check
->>>>>>> 84460a99
 
 PROCESSES = ["program_0", "program_1", "program_2"]
 STATUSES = ["down", "up", "unknown"]
