--- conflicted
+++ resolved
@@ -67,19 +67,6 @@
     - TRAVIS_FLAVOR=gitlab_runner MASTER_FLAVOR_VERSION=latest RUNNER_FLAVOR_VERSION=latest
     - TRAVIS_FLAVOR=gunicorn FLAVOR_VERSION=19.6.0
     - TRAVIS_FLAVOR=go_expvar FLAVOR_VERSION=latest
-<<<<<<< HEAD
-    - TRAVIS_FLAVOR=haproxy FLAVOR_VERSION=1.4.26
-    - TRAVIS_FLAVOR=haproxy FLAVOR_VERSION=1.5.11
-    - TRAVIS_FLAVOR=haproxy FLAVOR_VERSION=1.6.9
-=======
-    - TRAVIS_FLAVOR=kafka_consumer FLAVOR_VERSION=0.8.1.1-1 FLAVOR_OPTIONS='zookeeper'
-    - TRAVIS_FLAVOR=kafka_consumer FLAVOR_VERSION=0.9.0.1-1 FLAVOR_OPTIONS='zookeeper'
-    - TRAVIS_FLAVOR=kafka_consumer FLAVOR_VERSION=0.9.0.1-1 FLAVOR_OPTIONS='kafka'
-    - TRAVIS_FLAVOR=kafka_consumer FLAVOR_VERSION=0.10.2.1 FLAVOR_OPTIONS='zookeeper'
-    - TRAVIS_FLAVOR=kafka_consumer FLAVOR_VERSION=0.10.2.1 FLAVOR_OPTIONS='kafka'
-    - TRAVIS_FLAVOR=kafka_consumer FLAVOR_VERSION=0.11.0.1 FLAVOR_OPTIONS='zookeeper'
-    - TRAVIS_FLAVOR=kafka_consumer FLAVOR_VERSION=0.11.0.1 FLAVOR_OPTIONS='kafka'
->>>>>>> 132ff644
     - TRAVIS_FLAVOR=kafka FLAVOR_VERSION=0.10.1.0-1
     - TRAVIS_FLAVOR=kong FLAVOR_VERSION=0.9.0
     - TRAVIS_FLAVOR=kube_dns FLAVOR_VERSION=0.1.0
